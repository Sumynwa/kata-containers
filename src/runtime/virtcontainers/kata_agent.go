--- conflicted
+++ resolved
@@ -2187,7 +2187,24 @@
 	return resp.(*grpc.Metrics), nil
 }
 
-<<<<<<< HEAD
+func (k *kataAgent) getGuestVolumeStats(ctx context.Context, volumeGuestPath string) ([]byte, error) {
+	result, err := k.sendReq(ctx, &grpc.VolumeStatsRequest{VolumeGuestPath: volumeGuestPath})
+	if err != nil {
+		return nil, err
+	}
+
+	buf, err := json.Marshal(result.(*grpc.VolumeStatsResponse))
+	if err != nil {
+		return nil, err
+	}
+
+	return buf, nil
+}
+
+func (k *kataAgent) resizeGuestVolume(ctx context.Context, volumeGuestPath string, size uint64) error {
+	_, err := k.sendReq(ctx, &grpc.ResizeVolumeRequest{VolumeGuestPath: volumeGuestPath, Size_: size})
+	return err
+
 func (k *kataAgent) PullImage(ctx context.Context, req *image.PullImageReq) (*image.PullImageResp, error) {
 	r := &grpc.PullImageRequest{
 		Image: req.Image,
@@ -2201,23 +2218,4 @@
 	return &image.PullImageResp{
 		ImageRef: response.ImageRef,
 	}, nil
-=======
-func (k *kataAgent) getGuestVolumeStats(ctx context.Context, volumeGuestPath string) ([]byte, error) {
-	result, err := k.sendReq(ctx, &grpc.VolumeStatsRequest{VolumeGuestPath: volumeGuestPath})
-	if err != nil {
-		return nil, err
-	}
-
-	buf, err := json.Marshal(result.(*grpc.VolumeStatsResponse))
-	if err != nil {
-		return nil, err
-	}
-
-	return buf, nil
-}
-
-func (k *kataAgent) resizeGuestVolume(ctx context.Context, volumeGuestPath string, size uint64) error {
-	_, err := k.sendReq(ctx, &grpc.ResizeVolumeRequest{VolumeGuestPath: volumeGuestPath, Size_: size})
-	return err
->>>>>>> deb8ce97
 }