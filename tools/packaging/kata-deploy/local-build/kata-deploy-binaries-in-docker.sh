#!/usr/bin/env bash
#
# Copyright (c) 2018-2021 Intel Corporation
#
# SPDX-License-Identifier: Apache-2.0
#

set -o errexit
set -o nounset
set -o pipefail
set -o errtrace

script_dir=$(dirname "$(readlink -f "$0")")
kata_dir=$(realpath "${script_dir}/../../../../")
kata_deploy_create="${script_dir}/kata-deploy-binaries.sh"
uid=$(id -u ${USER})
gid=$(id -g ${USER})

if [ "${script_dir}" != "${PWD}" ]; then
	ln -sf "${script_dir}/build" "${PWD}/build"
fi

# This is the gid of the "docker" group on host. In case of docker in docker builds
# for some of the targets (clh builds from source), the nested container user needs to
# be part of this group.
docker_gid=$(getent group docker | cut -d: -f3 || { echo >&2 "Missing docker group, docker needs to be installed" && false; })

# If docker gid is the effective group id of the user, do not pass it as
# an additional group.
if [ ${docker_gid} == ${gid} ]; then
	docker_gid=""
fi

docker build -q -t build-kata-deploy \
	--build-arg IMG_USER="${USER}" \
	--build-arg UID=${uid} \
	--build-arg GID=${gid} \
	--build-arg HOST_DOCKER_GID=${docker_gid} \
	"${script_dir}/dockerbuild/"

docker run \
	-v /var/run/docker.sock:/var/run/docker.sock \
<<<<<<< HEAD
	--user ${uid}:${gid} \
	--env USER=${USER} \
	--env SKOPEO="${SKOPEO:-}" \
	--env UMOCI="${UMOCI:-}" \
	--env AA_KBC="${AA_KBC:-}" \
	--env KATA_BUILD_CC="${KATA_BUILD_CC:-}" \
	--env INCLUDE_ROOTFS="$(realpath "${INCLUDE_ROOTFS:-}" 2> /dev/null || true)" \
	-v "${kata_dir}:${kata_dir}" \
=======
	--env CI="${CI:-}" \
	--env USER=${USER} -v "${kata_dir}:${kata_dir}" \
>>>>>>> 08d230c9
	--rm \
	-w ${script_dir} \
	build-kata-deploy "${kata_deploy_create}" $@<|MERGE_RESOLUTION|>--- conflicted
+++ resolved
@@ -40,8 +40,8 @@
 
 docker run \
 	-v /var/run/docker.sock:/var/run/docker.sock \
-<<<<<<< HEAD
 	--user ${uid}:${gid} \
+	--env CI="${CI:-}" \
 	--env USER=${USER} \
 	--env SKOPEO="${SKOPEO:-}" \
 	--env UMOCI="${UMOCI:-}" \
@@ -49,10 +49,6 @@
 	--env KATA_BUILD_CC="${KATA_BUILD_CC:-}" \
 	--env INCLUDE_ROOTFS="$(realpath "${INCLUDE_ROOTFS:-}" 2> /dev/null || true)" \
 	-v "${kata_dir}:${kata_dir}" \
-=======
-	--env CI="${CI:-}" \
-	--env USER=${USER} -v "${kata_dir}:${kata_dir}" \
->>>>>>> 08d230c9
 	--rm \
 	-w ${script_dir} \
 	build-kata-deploy "${kata_deploy_create}" $@